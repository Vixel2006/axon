#include <pybind11/pybind11.h>
#include <pybind11/stl.h>

#include "helpers.h"
#include "tensor.h"
#include "init.h"
#include "engine/ops.h"
#include <stdexcept>

static CpuOps cpu_ops;
static CudaOps cuda_ops;

Tensor relu_dispatcher(const Tensor &a) {
    if (a.device().type == DeviceType::CPU) {
        return cpu_ops.relu(a);
    } else if (a.device().type == DeviceType::CUDA) {
        return cuda_ops.relu(a);
    } else {
        // Throw an error for unsupported devices.
        throw std::runtime_error("Unsupported device for relu: " + deviceToString(a.device()));
    }
}


Tensor log_dispatcher(const Tensor &a) {
    if (a.device().type == DeviceType::CPU) {
        return cpu_ops.log(a);
    } else if (a.device().type == DeviceType::CUDA) {
        return cuda_ops.log(a);
    } else {
        // Throw an error for unsupported devices.
        throw std::runtime_error("Unsupported device for relu: " + deviceToString(a.device()));
    }
}

Tensor exp_dispatcher(const Tensor &a) {
    if (a.device().type == DeviceType::CPU) {
        return cpu_ops.exp(a);
    } else if (a.device().type == DeviceType::CUDA) {
        return cuda_ops.exp(a);
    } else {
        // Throw an error for unsupported devices.
        throw std::runtime_error("Unsupported device for relu: " + deviceToString(a.device()));
    }
}


Tensor softmax_dispatcher(const Tensor &a) {
    if (a.device().type == DeviceType::CPU) {
        return cpu_ops.softmax(a);
    } else if (a.device().type == DeviceType::CUDA) {
        return cuda_ops.softmax(a);
    } else {
        // Throw an error for unsupported devices.
        throw std::runtime_error("Unsupported device for relu: " + deviceToString(a.device()));
    }
}

<<<<<<< HEAD
<<<<<<< Updated upstream
=======
=======
>>>>>>> e92ab074
Tensor conv_dispatcher(const Tensor &a, const Tensor& kernel, int stride, int padding) {
    if (a.device().type == DeviceType::CPU) {
        return cpu_ops.conv2d(a, kernel, stride, padding);
    } else if (a.device().type == DeviceType::CUDA) {
        return cuda_ops.conv2d(a, kernel, stride, padding);
    } else {
<<<<<<< HEAD
=======
        // Throw an error for unsupported devices.
>>>>>>> e92ab074
        throw std::runtime_error("Unsupported device for conv2d: " + deviceToString(a.device()));
    }
}

<<<<<<< HEAD
>>>>>>> Stashed changes
=======
>>>>>>> e92ab074
namespace py = pybind11;

PYBIND11_MODULE(cnawah, m) {
  py::enum_<DType>(m, "DType")
      .value("float16", DType::float16)
      .value("float32", DType::float32)
      .value("int8", DType::int8)
      .value("int32", DType::int32)
      .value("uint8", DType::uint8)
      .export_values();

  py::enum_<DeviceType>(m, "DeviceType")
      .value("CPU", DeviceType::CPU)
      .value("CUDA", DeviceType::CUDA)
      .export_values();

  py::class_<Device>(m, "Device")
      .def(py::init<DeviceType, int>(), py::arg("type") = DeviceType::CPU,
           py::arg("index") = 0)
      .def_readwrite("type", &Device::type)
      .def_readwrite("index", &Device::index)
      .def("__eq__", &Device::operator==)
      .def("__repr__", [](const Device &d) {
        return "<Device '" + deviceToString(d) + "'>";
      });

  py::class_<Tape>(m, "Tape")
    .def(py::init<>())
    .def_readwrite("prev", &Tape::prev)
    .def_readwrite("backward_fn", &Tape::backward_fn);

  py::class_<Tensor>(m, "Tensor")
      .def(py::init<const std::vector<int64_t> &, DType, const std::string &,
                    bool>(),
           py::arg("shape"), py::arg("dtype") = DType::float32,
           py::arg("device") = "cpu", py::arg("requires_grad") = false)

      .def(py::init<py::list, DType, std::string, bool>(), py::arg("data"),
           py::arg("dtype") = DType::float32, py::arg("device") = "cpu",
           py::arg("requires_grad") = false,
           "Initialize Tensor from a Python list")


      .def_property_readonly("shape", &Tensor::shape,
                             py::return_value_policy::reference_internal)
      .def_property_readonly("strides", &Tensor::strides,
                             py::return_value_policy::reference_internal)
      .def_property_readonly("dtype", &Tensor::dtype)
      .def_property_readonly("device", &Tensor::device,
                             py::return_value_policy::reference_internal)
      .def_property_readonly("requires_grad", &Tensor::requires_grad)
      .def_property_readonly("data", &Tensor::data)
      .def_property_readonly("grad", &Tensor::grad)
      .def_property_readonly("ctx", &Tensor::ctx)

      .def("numel", &Tensor::numel)
      .def("is_contiguous", &Tensor::is_contiguous)
      .def("view", &Tensor::view, py::arg("shape"))
      .def("squeeze", &Tensor::squeeze, py::arg("dim") = -1)
      .def("unsqueeze", &Tensor::unsqueeze, py::arg("dim") = -1)
      .def("permute", &Tensor::permute, py::arg("order"))
      .def("transpose", &Tensor::transpose, py::arg("n"), py::arg("m"))
      .def("expand", &Tensor::expand, py::arg("shape"))
      .def("broadcast", &Tensor::broadcast, py::arg("shape"))
      .def("flatten", &Tensor::flatten, py::arg("start") = 0,
           py::arg("end") = -1)

      .def("__getitem__",
           [](const Tensor &t, py::object obj) {
             std::vector<std::shared_ptr<IndexStrategy>> strategies;
             const auto &shape = t.shape();

             auto process_slice = [&](py::slice s, size_t dim_index) {
               if (dim_index >= shape.size()) {
                 throw py::index_error("too many indices for tensor");
               }
               const __int64_t dim_size = shape[dim_index];
               __int64_t start, stop, step;

               step = s.attr("step").is_none()
                          ? 1
                          : s.attr("step").cast<__int64_t>();
               if (step == 0) {
                 throw py::value_error("slice step cannot be zero");
               }

               if (s.attr("start").is_none()) {
                 start = (step > 0) ? 0 : dim_size - 1;
               } else {
                 start = s.attr("start").cast<__int64_t>();
               }

               if (s.attr("stop").is_none()) {
                 stop = (step > 0) ? dim_size : -1;
               } else {
                 stop = s.attr("stop").cast<__int64_t>();
               }

               strategies.push_back(
                   std::make_shared<SliceIndex>(start, stop, step));
             };

             if (py::isinstance<py::tuple>(obj)) {
               auto tuple = obj.cast<py::tuple>();
               if (tuple.size() > shape.size()) {
                 throw py::index_error(
                     "too many indices for tensor: tensor is " +
                     std::to_string(shape.size()) + "-dimensional, but " +
                     std::to_string(tuple.size()) + " indices were given");
               }

               for (size_t i = 0; i < tuple.size(); ++i) {
                 py::handle item = tuple[i];
                 if (py::isinstance<py::int_>(item)) {
                   strategies.push_back(
                       std::make_shared<IntegerIndex>(item.cast<int64_t>()));
                 } else if (py::isinstance<py::slice>(item)) {
                   process_slice(item.cast<py::slice>(), i);
                 } else {
                   throw py::type_error("Unsupported index type in tuple");
                 }
               }
             } else if (py::isinstance<py::int_>(obj)) {
               if (shape.empty()) {
                 throw py::index_error("invalid index of a 0-dim tensor.");
               }
               strategies.push_back(
                   std::make_shared<IntegerIndex>(obj.cast<int64_t>()));
             } else if (py::isinstance<py::slice>(obj)) {
               if (shape.empty()) {
                 throw py::index_error("Cannot slice a 0-dimensional tensor");
               }
               process_slice(obj.cast<py::slice>(), 0);
             } else {
               throw py::type_error("Unsupported index type");
             }

             return t.get_item(strategies);
           })

      .def("__repr__",
           [](const Tensor &t) {
             std::stringstream ss;
             ss << "Tensor("
                << "data=" << t.data() << ", shape=" << shapeToString(t.shape())
                << ", dtype=" << dtypeToString(t.dtype()) << ", device='"
                << deviceToString(t.device()) << "'"
                << ", requires_grad=" << (t.requires_grad() ? "True" : "False")
                << ")";
             return ss.str();
           })

      .def("__add__", static_cast<Tensor (Tensor::*)(const Tensor&) const>(&Tensor::add))
      .def("__add__", static_cast<Tensor (Tensor::*)(float) const>(&Tensor::add))
      .def("__sub__", static_cast<Tensor (Tensor::*)(const Tensor&) const>(&Tensor::sub))
      .def("__sub__", static_cast<Tensor (Tensor::*)(float) const>(&Tensor::sub))
      .def("__mul__", static_cast<Tensor (Tensor::*)(const Tensor&) const>(&Tensor::mul))
      .def("__mul__", static_cast<Tensor (Tensor::*)(float) const>(&Tensor::mul))
      .def("__matmul__", &Tensor::matmul)
      .def("__truediv__", static_cast<Tensor (Tensor::*)(const Tensor&) const>(&Tensor::div),
             "Performs element-wise division with another tensor.")
      .def("__truediv__", static_cast<Tensor (Tensor::*)(float) const>(&Tensor::div),
             "Performs element-wise division with a scalar.")
      .def("__neg__", &Tensor::neg)

      .def("sum",
          [](const Tensor &self) {
            return self.sum();
          }
      )

      .def("sum",
          [](const Tensor &self, py::object dim_arg, bool keepdim) {
            if (dim_arg.is_none()) {
              return self.sum(-1, keepdim);
            }
            if (py::isinstance<py::int_>(dim_arg)) {
              return self.sum(dim_arg.cast<int>(), keepdim);
            }
            throw py::type_error("sum(): 'dim' argument must be None or an integer.");
          },
          "Calculates the sum of tensor elements over a given dimension.",
          py::arg("dim") = py::none(),
          py::arg("keepdim") = false
      )

      .def("mean",
          [](const Tensor &self) {
            return self.mean();
          }
      )

      .def("mean",
          [](const Tensor &self, py::object dim_arg, bool keepdim) {
            if (dim_arg.is_none()) {
              return self.mean(-1, keepdim);
            }
            if (py::isinstance<py::int_>(dim_arg)) {
              return self.mean(dim_arg.cast<int>(), keepdim);
            }
            throw py::type_error("mean(): 'dim' argument must be None or an integer.");
          },
          "Calculates the mean of tensor elements over a given dimension.",
          py::arg("dim") = py::none(),
          py::arg("keepdim") = false
      )


      .def("build_topo", &Tensor::build_topo)
      .def("backward", &Tensor::backward);

    m.def("cuda_synchronize", &cuda_synchronize, "Synchronize CUDA device");
    m.def(
        "relu",
        &relu_dispatcher,
        "Applies the Rectified Linear Unit function element-wise.",
        py::arg("a")
    );


    m.def(
        "log",
        &log_dispatcher,
        "Applies the log",
        py::arg("a")
    );


    m.def(
        "exp",
        &exp_dispatcher,
        "Applies the exp.",
        py::arg("a")
    );


    m.def(
        "softmax",
        &softmax_dispatcher,
        "Applies the softmax operation.",
        py::arg("a")
    );


    m.def(
        "conv2d",
        &conv_dispatcher,
        "Applies the conv2d operation.",
        py::arg("a"),
        py::arg("kernel"),
        py::arg("stride") = 1,
        py::arg("padding") = 1
    );

    m.def("zeros", &zeros, py::arg("shape"), py::arg("device") = "cpu", py::arg("requires_grad") = false,
              "Creates a tensor filled with zeros.");
              
    m.def("ones", &ones, py::arg("shape"), py::arg("device") = "cpu", py::arg("requires_grad") = false,
          "Creates a tensor filled with ones.");
          
    m.def("randn", &randn, py::arg("shape"), py::arg("device") = "cpu", py::arg("requires_grad") = false,
          "Creates a tensor with random numbers from a standard normal distribution.");
          
    m.def("uniform", &uniform, py::arg("shape"), py::arg("device") = "cpu", py::arg("requires_grad") = false,
          "Creates a tensor with random numbers from a uniform distribution [0, 1).");
          
    m.def("zeros_like", &zeros_like, py::arg("other"),
          "Creates a tensor of zeros with the same properties as another tensor.");
          
    m.def("ones_like", &ones_like, py::arg("other"),
          "Creates a tensor of ones with the same properties as another tensor.");

}

<|MERGE_RESOLUTION|>--- conflicted
+++ resolved
@@ -56,29 +56,16 @@
     }
 }
 
-<<<<<<< HEAD
-<<<<<<< Updated upstream
-=======
-=======
->>>>>>> e92ab074
 Tensor conv_dispatcher(const Tensor &a, const Tensor& kernel, int stride, int padding) {
     if (a.device().type == DeviceType::CPU) {
         return cpu_ops.conv2d(a, kernel, stride, padding);
     } else if (a.device().type == DeviceType::CUDA) {
         return cuda_ops.conv2d(a, kernel, stride, padding);
     } else {
-<<<<<<< HEAD
-=======
-        // Throw an error for unsupported devices.
->>>>>>> e92ab074
         throw std::runtime_error("Unsupported device for conv2d: " + deviceToString(a.device()));
     }
 }
 
-<<<<<<< HEAD
->>>>>>> Stashed changes
-=======
->>>>>>> e92ab074
 namespace py = pybind11;
 
 PYBIND11_MODULE(cnawah, m) {
