import os
import subprocess

from pybind11.setup_helpers import Pybind11Extension, build_ext
from setuptools import setup


def find_cuda():
    """Finds the CUDA install path."""
    cuda_home = os.environ.get("CUDA_HOME") or "/usr/local/cuda"
    if os.path.exists(cuda_home):
        return cuda_home
    try:
        nvcc = subprocess.check_output(["which", "nvcc"]).decode().strip()
        cuda_home = os.path.dirname(os.path.dirname(nvcc))
        return cuda_home
    except (subprocess.CalledProcessError, FileNotFoundError):
        pass
    raise RuntimeError(
        "Cannot find CUDA installation. Please set the CUDA_HOME environment variable."
    )


CUDA_PATH = find_cuda()


class CudaBuild(build_ext):
    """
    Custom build_ext command to compile CUDA files.
    It inherits from pybind11's build_ext to keep its features.
    """

    def build_extension(self, ext):
        # The CUDA compiler
        nvcc = os.path.join(CUDA_PATH, "bin", "nvcc")

        # Separate the source files into C++ and CUDA files
        cpp_sources = []
        cu_sources = []
        for source in ext.sources:
            if source.endswith(".cu"):
                cu_sources.append(source)
            else:
                cpp_sources.append(source)

        # Compile CUDA files to object files
        cuda_objects = []
        for source in cu_sources:
            # Create object file path
            obj_name = os.path.splitext(os.path.basename(source))[0] + ".o"
            obj_path = os.path.join(self.build_temp, obj_name)

            # Ensure build directory exists
            os.makedirs(os.path.dirname(obj_path), exist_ok=True)

            cuda_objects.append(obj_path)

            command = [
                nvcc,
                "-c",
                source,
                "-o",
                obj_path,
                "--std=c++17",
                "-Xcompiler",
                "-fPIC",
                # Add optimization flags
                "-O3",
                # Add compute capability (adjust as needed for your GPU)
                "-gencode",
                "arch=compute_75,code=sm_75",
                "-gencode",
                "arch=compute_80,code=sm_80",
                "-gencode",
                "arch=compute_86,code=sm_86",
                "-Wno-deprecated-gpu-targets",  # Suppress the warning
            ]

            # Add all include directories for nvcc (including Python headers)
            for include_dir in ext.include_dirs:
                command.extend(["-I", include_dir])

            # Add Python include directories explicitly
            import sysconfig

            python_include = sysconfig.get_path("include")
            if python_include and python_include not in ext.include_dirs:
                command.extend(["-I", python_include])

            # Also add platinclude for platform-specific headers
            python_platinclude = sysconfig.get_path("platinclude")
            if python_platinclude and python_platinclude != python_include:
                command.extend(["-I", python_platinclude])

            print(f"Compiling CUDA source: {' '.join(command)}")
            subprocess.check_call(command)

        # Update extension to use only C++ sources
        ext.sources = cpp_sources

        # Add CUDA objects to extra_objects
        if not hasattr(ext, "extra_objects"):
            ext.extra_objects = []
        ext.extra_objects.extend(cuda_objects)

        # Let the original pybind11 build_ext handle the C++ compilation and linking
        super().build_extension(ext)


ext_modules = [
    Pybind11Extension(
        "nawah",
        [
            "bindings/bindings.cpp",
            "src/tensor.cpp",
            "src/ops/add.cpp",
            "src/ops/sub.cpp",
            "src/ops/mul.cpp",
            "src/ops/matmul.cpp",
            "src/ops/add.cu",
            "src/ops/sub.cu",
            "src/ops/mul.cu",
            "src/ops/matmul.cu",
<<<<<<< HEAD
            "src/ops/ops.cpp",
=======
>>>>>>> 3ab62565
        ],
        include_dirs=["include", os.path.join(CUDA_PATH, "include")],
        library_dirs=[os.path.join(CUDA_PATH, "lib64")],
        libraries=["cudart"],
        language="c++",
        extra_compile_args=["-std=c++17", "-g", "-O3"],
        extra_link_args=["-lcuda"],
    ),
]

setup(
    name="nawah",
    version="0.1",
    ext_modules=ext_modules,
    cmdclass={"build_ext": CudaBuild},
    zip_safe=False,
)<|MERGE_RESOLUTION|>--- conflicted
+++ resolved
@@ -117,14 +117,12 @@
             "src/ops/sub.cpp",
             "src/ops/mul.cpp",
             "src/ops/matmul.cpp",
+            "src/ops/matmul.cpp",
             "src/ops/add.cu",
             "src/ops/sub.cu",
             "src/ops/mul.cu",
-            "src/ops/matmul.cu",
-<<<<<<< HEAD
+            # "src/ops/matmul.cu",
             "src/ops/ops.cpp",
-=======
->>>>>>> 3ab62565
         ],
         include_dirs=["include", os.path.join(CUDA_PATH, "include")],
         library_dirs=[os.path.join(CUDA_PATH, "lib64")],
