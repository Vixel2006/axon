import pytest
import numpy as np
import sys
import os
<<<<<<< HEAD

sys.path.append(os.path.abspath(os.path.join(os.path.dirname(__file__), "..")))
import nawah_api as nw
=======

sys.path.append(os.path.abspath(os.path.join(os.path.dirname(__file__), "..")))
import nawah as nw

>>>>>>> 71f8b4ea

def is_cuda_available():
    """Check if CUDA is available and a tensor can be created on the GPU."""
    try:
        nw.Tensor([1], device="cuda")
        nw.cuda_synchronize()
        return True
    except (RuntimeError, ValueError) as e:
        print(f"CUDA not available: {e}")
        return False

DEVICES = ["cpu"]
if is_cuda_available():
    DEVICES.append("cuda")

def skip_if_cuda_not_available(device):
    if device == "cuda" and "cuda" not in DEVICES:
        pytest.skip("CUDA device not available")

class TestTensorOps:
    """
    Test suite for nawah.Tensor operations using pytest.
    """

    @pytest.mark.parametrize("device", DEVICES)
    def test_creation_and_properties(self, device):
        """Test basic tensor creation and property access."""
        skip_if_cuda_not_available(device)
        data = [[1.0, 2.0], [3.0, 4.0]]
        t = nw.Tensor(data, device=device)

        assert t.shape == [2, 2]
        assert t.device.type == (nw.DeviceType.CUDA if device == "cuda" else nw.DeviceType.CPU)
        assert t.dtype == nw.DType.float32
        assert np.allclose(t.data, data)

    @pytest.mark.parametrize("device", DEVICES)
    def test_addition(self, device):
        """Test element-wise tensor addition."""
        skip_if_cuda_not_available(device)
        a = nw.Tensor([[1, 2], [3, 4]], device=device)
        b = nw.Tensor([[5, 6], [7, 8]], device=device)
        
        # Perform operation with your library
        c = a + b
        
        # Verify with numpy
        expected = np.array([[1, 2], [3, 4]]) + np.array([[5, 6], [7, 8]])
        assert c.shape == [2, 2]
        assert np.allclose(c.data, expected)

    @pytest.mark.parametrize("device", DEVICES)
    def test_subtraction(self, device):
        """Test element-wise tensor subtraction."""
        skip_if_cuda_not_available(device)
        a = nw.Tensor([[10, 20], [30, 40]], device=device)
        b = nw.Tensor([[1, 2], [3, 4]], device=device)
        
        c = a - b
        
        expected = np.array([[10, 20], [30, 40]]) - np.array([[1, 2], [3, 4]])
        assert c.shape == [2, 2]
        assert np.allclose(c.data, expected)

    @pytest.mark.parametrize("device", DEVICES)
    def test_elementwise_multiplication(self, device):
        """Test element-wise tensor multiplication."""
        skip_if_cuda_not_available(device)
        a = nw.Tensor([[1, 2], [3, 4]], device=device)
        b = nw.Tensor([[5, 6], [7, 8]], device=device)
        
        c = a * b
        
        expected = np.array([[1, 2], [3, 4]]) * np.array([[5, 6], [7, 8]])
        assert c.shape == [2, 2]
        assert np.allclose(c.data, expected)

    @pytest.mark.parametrize("device", DEVICES)
    def test_matrix_multiplication(self, device):
        """Test matrix multiplication."""
        skip_if_cuda_not_available(device)
        a = nw.Tensor([[1, 2, 3], [4, 5, 6]], device=device)       # Shape (2, 3)
        b = nw.Tensor([[7, 8], [9, 10], [11, 12]], device=device) # Shape (3, 2)
        
        c = a @ b
        
        np_a = np.array([[1, 2, 3], [4, 5, 6]])
        np_b = np.array([[7, 8], [9, 10], [11, 12]])
        expected = np_a @ np_b
        
        assert c.shape == [2, 2]
        assert np.allclose(c.data, expected)

    def test_sum_reductions(self):
        """Test sum reduction on CPU."""
        # Reductions are only implemented for CPU in the prompt
        t = nw.Tensor([[1, 2, 3], [4, 5, 6]], device="cpu")
        np_t = np.array([[1, 2, 3], [4, 5, 6]])


        # Case 2: Reduce along a dimension
        s2 = t.sum(dim=1)
        assert s2.shape == [2]
        assert np.allclose(s2.data, np.sum(np_t, axis=1))
        
        # Case 3: Reduce along a dimension and keepdim
        s3 = t.sum(dim=0, keepdim=True)
        assert s3.shape == [1, 3]
        assert np.allclose(s3.data, np.sum(np_t, axis=0, keepdims=True))

    def test_mean_reductions(self):
        """Test mean reduction on CPU."""
        # Reductions are only implemented for CPU in the prompt
        t = nw.Tensor([[1, 2, 3], [4, 5, 6]], device="cpu", dtype=nw.DType.float32)
        np_t = np.array([[1, 2, 3], [4, 5, 6]], dtype=np.float32)


        # Case 2: Reduce along a dimension
        m2 = t.mean(dim=0)
        assert m2.shape == [3]
        assert np.allclose(m2.data, np.mean(np_t, axis=0))

        # Case 3: Reduce along a dimension and keepdim
        m3 = t.mean(dim=1, keepdim=True)
        assert m3.shape == [2, 1]
        assert np.allclose(m3.data, np.mean(np_t, axis=1, keepdims=True))

    @pytest.mark.parametrize("device", DEVICES)
    def test_autograd_context_creation(self, device):
        """Verify that the Tape context is correctly created after an operation."""
        skip_if_cuda_not_available(device)
        # One tensor must require grad for the output to require grad
        a = nw.Tensor([[1, 2]], device=device, requires_grad=True)
        b = nw.Tensor([[3, 4]], device=device, requires_grad=False)
        
        # Test addition
        c = a + b
        assert c.requires_grad is True
        assert c.ctx is not None
        assert len(c.ctx.prev) == 2

        # Test multiplication
        d = a * b
        assert d.requires_grad is True
        assert d.ctx is not None<|MERGE_RESOLUTION|>--- conflicted
+++ resolved
@@ -2,16 +2,10 @@
 import numpy as np
 import sys
 import os
-<<<<<<< HEAD
 
 sys.path.append(os.path.abspath(os.path.join(os.path.dirname(__file__), "..")))
 import nawah_api as nw
-=======
 
-sys.path.append(os.path.abspath(os.path.join(os.path.dirname(__file__), "..")))
-import nawah as nw
-
->>>>>>> 71f8b4ea
 
 def is_cuda_available():
     """Check if CUDA is available and a tensor can be created on the GPU."""
