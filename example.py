--- conflicted
+++ resolved
@@ -1,33 +1,16 @@
 import nawah_api as nw
 import time
 
-<<<<<<< HEAD
-<<<<<<< Updated upstream
-t = nw.randn([2,3,4])
-print(t)
-
-t1 = nw.zeros_like(t)
-print(t1)
-
-=======
 t = nw.Tensor([[1,3,4], [2,3,4]], requires_grad=True, device="cuda:0")
 n = nw.Tensor([[3,4,5], [4,5,6]], requires_grad=True, device="cuda:0")
 
 t1 = (t + n).mean()
-=======
-t = nw.Tensor([[1,3,4], [2,3,4]], requires_grad=True, device="cuda:0")
-
-t1 = t.sum()
->>>>>>> a7f82991
 
 t1.backward()
 
 print(t.grad)
-<<<<<<< HEAD
 print(n.grad)
 print(t1)
-=======
->>>>>>> a7f82991
 
 net = nw.Net()
 
@@ -41,10 +24,4 @@
 net.summary([1, 128])
 
 print("Registered params")
-print(net.params.keys())
-
-<<<<<<< HEAD
->>>>>>> Stashed changes
-=======
-print(net(x))
->>>>>>> a7f82991
+print(net.params.keys())