--- conflicted
+++ resolved
@@ -41,8 +41,6 @@
 
     pred.backward()
 
-<<<<<<< HEAD
-=======
+
     print(pred)
->>>>>>> 02e792d4
     print(layer.weights.grad)