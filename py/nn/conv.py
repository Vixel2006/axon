from os import wait
from .module import Module
from py.core.tensor import Tensor
from py.functions import zeros, conv2d
from .init import *

class Conv2d(Module):
    def __init__(
        self,
        in_channels: int,
        out_channels: int,
        kernel_size: tuple[int, ...] | list[int],
        stride: tuple[int, int] | int = (1, 1),
        padding: int = 0,
        bias: bool = False
    ):
        self.kernel_size = (in_channels, out_channels, *kernel_size)
        self.weights = xavier_normal_(self.kernel_size, in_features=in_channels, out_features=out_channels)
        self.bias = None


        self.stride = stride if isinstance(stride, tuple) else (stride, stride)
        self.padding = padding

        if bias:
            self.bias = zeros((out_channels))

    def forward(self, x: Tensor) -> Tensor:
        out = conv2d(x, self.weights, self.kernel_size, self.stride, self.padding)

        if self.bias:
            out += self.bias
        
        return out

if __name__ == "__main__":
    x = Tensor((1,1,4,4), [[[1,2,3,4], [1,2,3,4], [1,2,3,4], [1,2,3,4]]])
    layer = Conv2d(in_channels=1, out_channels=2, kernel_size=(2,2))

    pred = layer(x)

    pred.backward()

<<<<<<< HEAD
=======
    print(pred)
>>>>>>> ed100c9b
    print(layer.weights.grad)<|MERGE_RESOLUTION|>--- conflicted
+++ resolved
@@ -41,8 +41,6 @@
 
     pred.backward()
 
-<<<<<<< HEAD
-=======
+
     print(pred)
->>>>>>> ed100c9b
     print(layer.weights.grad)