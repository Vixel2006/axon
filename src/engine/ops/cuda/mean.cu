--- conflicted
+++ resolved
@@ -15,10 +15,6 @@
     size_t num_elements
 ) {
     extern __shared__ float sdata[];
-<<<<<<< HEAD
-=======
-
->>>>>>> f8385297
     int tid = threadIdx.x;
     int index = blockIdx.x * blockDim.x + threadIdx.x;
     int stride = gridDim.x * blockDim.x;
@@ -214,4 +210,4 @@
     }
 
     return result;
-}+}
