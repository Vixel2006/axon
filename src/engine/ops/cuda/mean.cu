#include "engine/ops.h"
#include "autograd/ops.h"
#include "tensor.h"
#include "helpers.h"
#include "utils.h"
#include "allocator/allocatorFactory.h"
#include <cuda_runtime.h>
#include <stdexcept>
#include <vector>

<<<<<<< HEAD
<<<<<<< Updated upstream
#define CUDA_CHECK(call)                                                    \
    do {                                                                    \
        cudaError_t err = call;                                             \
        if (err != cudaSuccess) {                                           \
            throw std::runtime_error(std::string("CUDA Error in " #call " : ") + \
                                     cudaGetErrorString(err));              \
        }                                                                   \
    } while (0)

struct AlignedDeleter {
    void operator()(void* ptr) const {
        #ifdef _MSC_VER
        _aligned_free(ptr);
        #else
        free(ptr);
        #endif
    }
};

__global__ void sum_reduce_kernel_for_mean(const float* input_data, float* output_data, size_t num_elements) {
=======
__global__ void full_reduction_mean_kernel(
    const float* in_data,
    float* out_data,
    unsigned int* d_finished_blocks,
    size_t num_elements
) {
    extern __shared__ float sdata[];

    int tid = threadIdx.x;
    int index = blockIdx.x * blockDim.x + threadIdx.x;
    int stride = gridDim.x * blockDim.x;

    float local_sum = 0.0f;
    for (size_t i = index; i < num_elements; i += stride) {
        local_sum += in_data[i];
    }
    sdata[tid] = local_sum;
    __syncthreads();

    for (unsigned int s = blockDim.x / 2; s > 0; s >>= 1) {
        if (tid < s) {
            sdata[tid] += sdata[tid + s];
        }
        __syncthreads();
    }

    if (tid == 0) {
        atomicAdd(out_data, sdata[0]);

        unsigned int finished_count = atomicInc(d_finished_blocks, gridDim.x);

        if (finished_count == gridDim.x - 1) {
            out_data[0] /= static_cast<float>(num_elements);
        }
    }
}


=======
>>>>>>> a7f82991
__global__ void mean_reduction_kernel(
    const float* in_data,
    float* out_data,
    const int64_t* d_in_strides,
    const int64_t* d_out_strides,
    const int64_t* d_in_shape,
    int ndim,
    int reduction_dim,
    bool keepdim,
    size_t num_output_elements
) {
<<<<<<< HEAD
>>>>>>> Stashed changes
=======
>>>>>>> a7f82991
    extern __shared__ float sdata[];

    int64_t output_idx = blockIdx.x;
    if (output_idx >= num_output_elements) {
        return;
    }

    const int64_t reduction_size = d_in_shape[reduction_dim];
    const int64_t reduction_stride = d_in_strides[reduction_dim];

    int64_t start_in_offset = 0;
    int64_t temp_i = output_idx;
    int out_dim_idx = 0;
    for (int in_dim_idx = 0; in_dim_idx < ndim; ++in_dim_idx) {
        if (in_dim_idx == reduction_dim) {
            if (keepdim) {
                out_dim_idx++;
            }
            continue;
        }

        const int64_t coord = temp_i / d_out_strides[out_dim_idx];
        start_in_offset += coord * d_in_strides[in_dim_idx];
        temp_i %= d_out_strides[out_dim_idx];
        out_dim_idx++;
    }

    float sum = 0.0f;
    for (int64_t j = threadIdx.x; j < reduction_size; j += blockDim.x) {
        sum += in_data[start_in_offset + j * reduction_stride];
    }
    sdata[threadIdx.x] = sum;
    __syncthreads();

    for (unsigned int s = blockDim.x / 2; s > 0; s >>= 1) {
        if (threadIdx.x < s) {
            sdata[threadIdx.x] += sdata[threadIdx.x + s];
        }
        __syncthreads();
    }

    if (threadIdx.x == 0) {
        if (reduction_size > 0) {
            out_data[output_idx] = sdata[0] / reduction_size;
        } else {
            out_data[output_idx] = 0.0f;
        }
    }
}

<<<<<<< HEAD
<<<<<<< Updated upstream
Tensor CudaOps::mean(const Tensor &a, int axis, bool keep_dims) {
=======
Tensor CudaOps::mean(const Tensor &a) {
    if (a.device().type != DeviceType::CUDA) {
        throw std::runtime_error("Input tensor must be on CUDA device.");
    }
    std::vector<int64_t> new_shape = {1};
    Tensor result(new_shape, a.dtype(), deviceToString(a.device()), a.requires_grad());

    const size_t num_elements = a.numel();
    if (num_elements == 0) { return result; }

    const float* d_a = static_cast<const float*>(a.raw_ptr());
    float* d_result = static_cast<float*>(result.raw_ptr());

    unsigned int* d_finished_blocks;
    CUDA_CHECK(cudaMalloc(&d_finished_blocks, sizeof(unsigned int)));
    CUDA_CHECK(cudaMemset(d_finished_blocks, 0, sizeof(unsigned int)));
    CUDA_CHECK(cudaMemset(d_result, 0, sizeof(float)));

    const int threadsPerBlock = 256;
    const int blocksPerGrid = std::min((int)((num_elements + threadsPerBlock - 1) / threadsPerBlock), 4096);
    const size_t shmem_size = threadsPerBlock * sizeof(float);

    full_reduction_mean_kernel<<<blocksPerGrid, threadsPerBlock, shmem_size>>>(
        d_a,
        d_result,
        d_finished_blocks,
        num_elements
    );
    CUDA_CHECK(cudaGetLastError());

    CUDA_CHECK(cudaFree(d_finished_blocks));

    if (a.requires_grad()) {
        result.set_ctx({a}, CudaAutograd::mean);
    }

    return result;
}

=======
>>>>>>> a7f82991
Tensor CudaOps::mean(const Tensor &a, int dim, bool keepdim) {
    if (a.device().type != DeviceType::CUDA) {
        throw std::runtime_error("Input tensor for CudaOps::mean must be on the CUDA device.");
    }
    int ndim = a.ndim();
    if (dim < 0) {
        dim += ndim;
    }
    if (dim < 0 || dim >= ndim) {
        throw std::runtime_error("Reduction dimension is out of bounds.");
    }

    std::vector<int64_t> new_shape = reduce_shape(a.shape(), dim, keepdim);
    bool result_requires_grad = a.requires_grad();
    Tensor result(new_shape, a.dtype(), deviceToString(a.device()), result_requires_grad);

    if (a.numel() == 0) {
        return result;
    }
    const size_t num_output_elements = result.numel();

    const float* d_a = static_cast<const float*>(a.raw_ptr());
    float* d_result = static_cast<float*>(result.raw_ptr());

    const auto& in_shape_vec = a.shape();
    const auto& in_strides_vec = a.strides();
    const auto& out_strides_vec = result.strides();

    int64_t* d_in_shape;
    int64_t* d_in_strides;
    int64_t* d_out_strides;

    CUDA_CHECK(cudaMalloc(&d_in_shape, in_shape_vec.size() * sizeof(int64_t)));
    CUDA_CHECK(cudaMalloc(&d_in_strides, in_strides_vec.size() * sizeof(int64_t)));
    CUDA_CHECK(cudaMalloc(&d_out_strides, out_strides_vec.size() * sizeof(int64_t)));

    CUDA_CHECK(cudaMemcpy(d_in_shape, in_shape_vec.data(), in_shape_vec.size() * sizeof(int64_t), cudaMemcpyHostToDevice));
    CUDA_CHECK(cudaMemcpy(d_in_strides, in_strides_vec.data(), in_strides_vec.size() * sizeof(int64_t), cudaMemcpyHostToDevice));
    CUDA_CHECK(cudaMemcpy(d_out_strides, out_strides_vec.data(), out_strides_vec.size() * sizeof(int64_t), cudaMemcpyHostToDevice));

    const int threadsPerBlock = 256;
    const int blocksPerGrid = num_output_elements;
    const size_t shmem_size = threadsPerBlock * sizeof(float);

    mean_reduction_kernel<<<blocksPerGrid, threadsPerBlock, shmem_size>>>(
        d_a,
        d_result,
        d_in_strides,
        d_out_strides,
        d_in_shape,
        ndim,
        dim,
        keepdim,
        num_output_elements
    );
    CUDA_CHECK(cudaGetLastError());

    CUDA_CHECK(cudaFree(d_in_shape));
    CUDA_CHECK(cudaFree(d_in_strides));
    CUDA_CHECK(cudaFree(d_out_strides));

    if (result_requires_grad) {
      result.set_ctx({a}, CudaAutograd::mean);
    }

    return result;
<<<<<<< HEAD
>>>>>>> Stashed changes
}
=======
}
>>>>>>> a7f82991
<|MERGE_RESOLUTION|>--- conflicted
+++ resolved
@@ -8,29 +8,6 @@
 #include <stdexcept>
 #include <vector>
 
-<<<<<<< HEAD
-<<<<<<< Updated upstream
-#define CUDA_CHECK(call)                                                    \
-    do {                                                                    \
-        cudaError_t err = call;                                             \
-        if (err != cudaSuccess) {                                           \
-            throw std::runtime_error(std::string("CUDA Error in " #call " : ") + \
-                                     cudaGetErrorString(err));              \
-        }                                                                   \
-    } while (0)
-
-struct AlignedDeleter {
-    void operator()(void* ptr) const {
-        #ifdef _MSC_VER
-        _aligned_free(ptr);
-        #else
-        free(ptr);
-        #endif
-    }
-};
-
-__global__ void sum_reduce_kernel_for_mean(const float* input_data, float* output_data, size_t num_elements) {
-=======
 __global__ void full_reduction_mean_kernel(
     const float* in_data,
     float* out_data,
@@ -68,9 +45,6 @@
     }
 }
 
-
-=======
->>>>>>> a7f82991
 __global__ void mean_reduction_kernel(
     const float* in_data,
     float* out_data,
@@ -82,10 +56,6 @@
     bool keepdim,
     size_t num_output_elements
 ) {
-<<<<<<< HEAD
->>>>>>> Stashed changes
-=======
->>>>>>> a7f82991
     extern __shared__ float sdata[];
 
     int64_t output_idx = blockIdx.x;
@@ -136,10 +106,6 @@
     }
 }
 
-<<<<<<< HEAD
-<<<<<<< Updated upstream
-Tensor CudaOps::mean(const Tensor &a, int axis, bool keep_dims) {
-=======
 Tensor CudaOps::mean(const Tensor &a) {
     if (a.device().type != DeviceType::CUDA) {
         throw std::runtime_error("Input tensor must be on CUDA device.");
@@ -179,8 +145,6 @@
     return result;
 }
 
-=======
->>>>>>> a7f82991
 Tensor CudaOps::mean(const Tensor &a, int dim, bool keepdim) {
     if (a.device().type != DeviceType::CUDA) {
         throw std::runtime_error("Input tensor for CudaOps::mean must be on the CUDA device.");
@@ -247,9 +211,4 @@
     }
 
     return result;
-<<<<<<< HEAD
->>>>>>> Stashed changes
-}
-=======
-}
->>>>>>> a7f82991
+}