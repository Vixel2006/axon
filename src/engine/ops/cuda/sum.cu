#include "engine/ops.h"
#include "autograd/ops.h"
#include "tensor.h"
#include "helpers.h"
#include "utils.h"
#include "allocator/allocatorFactory.h"
#include <cuda_runtime.h>
#include <stdexcept>
#include <vector>

<<<<<<< HEAD
<<<<<<< Updated upstream
=======
__global__ void full_reduction_sum_kernel(
    const float* in_data,
    float* out_data,
    size_t num_elements
) {
    extern __shared__ float sdata[];

    int tid = threadIdx.x;
    int index = blockIdx.x * blockDim.x + threadIdx.x;
    int stride = gridDim.x * blockDim.x;

    float local_sum = 0.0f;
    for (size_t i = index; i < num_elements; i += stride) {
        local_sum += in_data[i];
    }
    sdata[tid] = local_sum;
    __syncthreads();

    for (unsigned int s = blockDim.x / 2; s > 0; s >>= 1) {
        if (tid < s) {
            sdata[tid] += sdata[tid + s];
        }
        __syncthreads();
    }

    if (tid == 0) {
        atomicAdd(out_data, sdata[0]);
    }
}

=======
>>>>>>> a7f82991
__global__ void sum_reduction_kernel(
    const float* in_data,
    float* out_data,
    const int64_t* d_in_strides,
    const int64_t* d_out_strides,
    const int64_t* d_in_shape,
    int ndim,
    int reduction_dim,
    bool keepdim,
    size_t num_output_elements
) {
    extern __shared__ float sdata[];

    int64_t output_idx = blockIdx.x;
    if (output_idx >= num_output_elements) {
        return;
    }

    const int64_t reduction_size = d_in_shape[reduction_dim];
    const int64_t reduction_stride = d_in_strides[reduction_dim];

    int64_t start_in_offset = 0;
    int64_t temp_i = output_idx;
    int out_dim_idx = 0;
    for (int in_dim_idx = 0; in_dim_idx < ndim; ++in_dim_idx) {
        if (in_dim_idx == reduction_dim) {
            if (keepdim) {
                out_dim_idx++;
            }
            continue;
        }

        const int64_t coord = temp_i / d_out_strides[out_dim_idx];
        start_in_offset += coord * d_in_strides[in_dim_idx];
        temp_i %= d_out_strides[out_dim_idx];
        out_dim_idx++;
    }

    float sum = 0.0f;
    for (int64_t j = threadIdx.x; j < reduction_size; j += blockDim.x) {
        sum += in_data[start_in_offset + j * reduction_stride];
    }
    sdata[threadIdx.x] = sum;
    __syncthreads();

    for (unsigned int s = blockDim.x / 2; s > 0; s >>= 1) {
        if (threadIdx.x < s) {
            sdata[threadIdx.x] += sdata[threadIdx.x + s];
        }
        __syncthreads();
    }

    if (threadIdx.x == 0) {
        out_data[output_idx] = sdata[0];
    }
}
<<<<<<< HEAD
>>>>>>> Stashed changes

Tensor CudaOps::sum(const Tensor &a) {
    if (a.device().type != DeviceType::CUDA) {
        throw std::runtime_error("Input tensor for CudaOps::sum must be on the CUDA device.");
    }

    // The result of a full reduction is a scalar tensor.
    std::vector<int64_t> new_shape = {1};
    bool result_requires_grad = a.requires_grad();
    Tensor result(new_shape, a.dtype(), deviceToString(a.device()), result_requires_grad);

    const size_t num_elements = a.numel();
    if (num_elements == 0) {
        float* d_result = static_cast<float*>(result.raw_ptr());
        CUDA_CHECK(cudaMemset(d_result, 0, sizeof(float)));
        return result;
    }

    const float* d_a = static_cast<const float*>(a.raw_ptr());
    float* d_result = static_cast<float*>(result.raw_ptr());

    CUDA_CHECK(cudaMemset(d_result, 0, sizeof(float)));

    const int threadsPerBlock = 256;
    const int blocksPerGrid = std::min(
        (int)((num_elements + threadsPerBlock - 1) / threadsPerBlock),
        4096
    );
    const size_t shmem_size = threadsPerBlock * sizeof(float);

    full_reduction_sum_kernel<<<blocksPerGrid, threadsPerBlock, shmem_size>>>(
        d_a, d_result, num_elements
    );
    CUDA_CHECK(cudaGetLastError());

    if (result_requires_grad) {
      result.set_ctx({a}, CudaAutograd::sum);
    }

    return result;
}
=======
>>>>>>> a7f82991

Tensor CudaOps::sum(const Tensor &a, int dim, bool keepdim) {
    if (a.device().type != DeviceType::CUDA) {
        throw std::runtime_error("Input tensor for CudaOps::sum must be on the CUDA device.");
    }
    int ndim = a.ndim();
    if (dim < 0) {
        dim += ndim;
    }
    if (dim < 0 || dim >= ndim) {
        throw std::runtime_error("Reduction dimension is out of bounds.");
    }

    std::vector<int64_t> new_shape = reduce_shape(a.shape(), dim, keepdim);
    bool result_requires_grad = a.requires_grad();
    Tensor result(new_shape, a.dtype(), deviceToString(a.device()), result_requires_grad);

    if (a.numel() == 0) {
        return result;
    }
    const size_t num_output_elements = result.numel();

    const float* d_a = static_cast<const float*>(a.raw_ptr());
    float* d_result = static_cast<float*>(result.raw_ptr());

    const auto& in_shape_vec = a.shape();
    const auto& in_strides_vec = a.strides();
    const auto& out_strides_vec = result.strides();

    int64_t* d_in_shape;
    int64_t* d_in_strides;
    int64_t* d_out_strides;

    CUDA_CHECK(cudaMalloc(&d_in_shape, in_shape_vec.size() * sizeof(int64_t)));
    CUDA_CHECK(cudaMalloc(&d_in_strides, in_strides_vec.size() * sizeof(int64_t)));
    CUDA_CHECK(cudaMalloc(&d_out_strides, out_strides_vec.size() * sizeof(int64_t)));

    CUDA_CHECK(cudaMemcpy(d_in_shape, in_shape_vec.data(), in_shape_vec.size() * sizeof(int64_t), cudaMemcpyHostToDevice));
    CUDA_CHECK(cudaMemcpy(d_in_strides, in_strides_vec.data(), in_strides_vec.size() * sizeof(int64_t), cudaMemcpyHostToDevice));
    CUDA_CHECK(cudaMemcpy(d_out_strides, out_strides_vec.data(), out_strides_vec.size() * sizeof(int64_t), cudaMemcpyHostToDevice));

    const int threadsPerBlock = 256;
    const int blocksPerGrid = num_output_elements;
    const size_t shmem_size = threadsPerBlock * sizeof(float);

    sum_reduction_kernel<<<blocksPerGrid, threadsPerBlock, shmem_size>>>(
        d_a,
        d_result,
        d_in_strides,
        d_out_strides,
        d_in_shape,
        ndim,
        dim,
        keepdim,
        num_output_elements
    );
    CUDA_CHECK(cudaGetLastError());

    CUDA_CHECK(cudaFree(d_in_shape));
    CUDA_CHECK(cudaFree(d_in_strides));
    CUDA_CHECK(cudaFree(d_out_strides));

    if (result_requires_grad) {
      result.set_ctx({a}, CudaAutograd::sum);
    }


    return result;
}<|MERGE_RESOLUTION|>--- conflicted
+++ resolved
@@ -8,9 +8,6 @@
 #include <stdexcept>
 #include <vector>
 
-<<<<<<< HEAD
-<<<<<<< Updated upstream
-=======
 __global__ void full_reduction_sum_kernel(
     const float* in_data,
     float* out_data,
@@ -40,9 +37,6 @@
         atomicAdd(out_data, sdata[0]);
     }
 }
-
-=======
->>>>>>> a7f82991
 __global__ void sum_reduction_kernel(
     const float* in_data,
     float* out_data,
@@ -99,8 +93,6 @@
         out_data[output_idx] = sdata[0];
     }
 }
-<<<<<<< HEAD
->>>>>>> Stashed changes
 
 Tensor CudaOps::sum(const Tensor &a) {
     if (a.device().type != DeviceType::CUDA) {
@@ -142,8 +134,6 @@
 
     return result;
 }
-=======
->>>>>>> a7f82991
 
 Tensor CudaOps::sum(const Tensor &a, int dim, bool keepdim) {
     if (a.device().type != DeviceType::CUDA) {
