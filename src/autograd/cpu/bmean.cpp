#include "autograd/ops.h"
#include "tensor.h"
#include "helpers.h"
#include <vector>
#include <stdexcept>
#include <omp.h>

<<<<<<< HEAD
void CpuAutograd::mean(const Tensor& out, std::vector<Tensor>& prev) {
=======
void CpuAutograd::sum(const Tensor& out, std::vector<Tensor>& prev) {
>>>>>>> 65a34370
    Tensor t = out;
    Tensor& a = prev[0];

    if (!a.requires_grad()) {
        return;
    }

    const float* grad_out_ptr = static_cast<const float*>(t.grad_ptr().get());
    float* grad_a_ptr = static_cast<float*>(a.grad_ptr().get());

    if (!grad_out_ptr || !grad_a_ptr) {
        throw std::runtime_error("A gradient pointer is null in 'sum' backward pass.");
    }

    const auto& in_shape = a.shape();
    const auto& out_shape = out.shape();
    const auto& in_strides = a.strides();
    const auto& out_strides = out.strides();
    const int ndim = a.ndim();
<<<<<<< HEAD
    const int64_t reduction_size = a.numel();
    const float scale = 1.0f / static_cast<float>(reduction_size);
=======
>>>>>>> 65a34370

    #pragma omp parallel for schedule(static)
    for (int64_t i = 0; i < a.numel(); ++i) {
        int64_t out_idx = 0;
        int64_t temp_i = i;

        for (int dim_idx = 0; dim_idx < ndim; ++dim_idx) {
            const int64_t coord = temp_i / in_strides[dim_idx];
            temp_i %= in_strides[dim_idx];

            if (dim_idx < out_shape.size() && out_shape[dim_idx] > 1) {
                out_idx += coord * out_strides[dim_idx];
            }
        }

<<<<<<< HEAD
        grad_a_ptr[i] += grad_out_ptr[out_idx] * scale;
    }
}
=======
        grad_a_ptr[i] += grad_out_ptr[out_idx];
    }
}
>>>>>>> 65a34370
<|MERGE_RESOLUTION|>--- conflicted
+++ resolved
@@ -5,11 +5,7 @@
 #include <stdexcept>
 #include <omp.h>
 
-<<<<<<< HEAD
 void CpuAutograd::mean(const Tensor& out, std::vector<Tensor>& prev) {
-=======
-void CpuAutograd::sum(const Tensor& out, std::vector<Tensor>& prev) {
->>>>>>> 65a34370
     Tensor t = out;
     Tensor& a = prev[0];
 
@@ -29,11 +25,8 @@
     const auto& in_strides = a.strides();
     const auto& out_strides = out.strides();
     const int ndim = a.ndim();
-<<<<<<< HEAD
     const int64_t reduction_size = a.numel();
     const float scale = 1.0f / static_cast<float>(reduction_size);
-=======
->>>>>>> 65a34370
 
     #pragma omp parallel for schedule(static)
     for (int64_t i = 0; i < a.numel(); ++i) {
@@ -49,12 +42,6 @@
             }
         }
 
-<<<<<<< HEAD
         grad_a_ptr[i] += grad_out_ptr[out_idx] * scale;
     }
-}
-=======
-        grad_a_ptr[i] += grad_out_ptr[out_idx];
-    }
-}
->>>>>>> 65a34370
+}