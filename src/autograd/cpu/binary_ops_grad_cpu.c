#include <immintrin.h>
#include <math.h>
#include <sleef.h>
#include <stdio.h>
#include <string.h>

#include "autograd/autograd.h"
#include "ops/ops.h"
#include "utils.h"

static void _matmul_float_arrays(const float *A, const float *B, float *C,
                                 int M, int K, int N) {
  for (int i = 0; i < M; ++i) {
    for (int j = 0; j < N; ++j) {
      float sum = 0.0f;
      for (int l = 0; l < K; ++l) {
        sum += A[i * K + l] * B[l * N + j];
      }
      C[i * N + j] = sum;
    }
  }
}

void add_grad_op(Tensor *out, Tensor **prev, int n_prev, void *extras) {
  int size = numel(out->shape, out->ndim);
  int ndim = out->ndim;
  int *shape = out->shape;

  if (n_prev == 2) {
    Tensor *a = prev[0];
    Tensor *b = prev[1];

    if (!is_contiguous(a) || !is_contiguous(b) || !is_contiguous(out)) {
      if (a->requires_grad) {
        int *a_strides = a->strides;
        int *out_strides = out->strides;
        for (int linear = 0; linear < size; ++linear) {
          int idx = linear;
          int a_offset = 0, out_offset = 0;

          for (int d = ndim - 1; d >= 0; --d) {
            int coord = idx % shape[d];
            idx /= shape[d];

            a_offset += coord * a_strides[d];
            out_offset += coord * out_strides[d];
          }
          a->grad->ptr[a_offset] += out->grad->ptr[out_offset];
        }
      }

      if (b->requires_grad) {
        int *b_strides = b->strides;
        int *out_strides = out->strides;
        for (int linear = 0; linear < size; ++linear) {
          int idx = linear;
          int b_offset = 0, out_offset = 0;

          for (int d = ndim - 1; d >= 0; --d) {
            int coord = idx % shape[d];
            idx /= shape[d];

            b_offset += coord * b_strides[d];
            out_offset += coord * out_strides[d];
          }
          b->grad->ptr[b_offset] += out->grad->ptr[out_offset];
        }
      }
    } else {
      if (a->requires_grad) {
        int i = 0;
        for (; i + 7 < size; i += 8) {
          __m256 a_grad = _mm256_loadu_ps(a->grad->ptr + i);
          __m256 dout = _mm256_loadu_ps(out->grad->ptr + i);
          __m256 da = _mm256_add_ps(a_grad, dout);
          _mm256_storeu_ps(a->grad->ptr + i, da);
        }

        for (; i < size; ++i) {
          a->grad->ptr[i] += out->grad->ptr[i];
        }
      }

      if (b->requires_grad) {
        int i = 0;
        for (; i + 7 < size; i += 8) {
          __m256 b_grad = _mm256_loadu_ps(b->grad->ptr + i);
          __m256 dout = _mm256_loadu_ps(out->grad->ptr + i);
          __m256 db = _mm256_add_ps(b_grad, dout);
          _mm256_storeu_ps(b->grad->ptr + i, db);
        }

        for (; i < size; ++i) {
          b->grad->ptr[i] += out->grad->ptr[i];
        }
      }
    }
  } else if (n_prev == 1 && extras != NULL) {
    Tensor *a = prev[0];
    float b = *((float *)extras);

    if (!is_contiguous(a) || !is_contiguous(out)) {
      if (a->requires_grad) {
        int *a_strides = a->strides;
        int *out_strides = out->strides;
        for (int linear = 0; linear < size; ++linear) {
          int idx = linear;
          int a_offset = 0, out_offset = 0;

          for (int d = ndim - 1; d >= 0; --d) {
            int coord = idx % shape[d];
            idx /= shape[d];

            a_offset += coord * a_strides[d];
            out_offset += coord * out_strides[d];
          }
          a->grad->ptr[a_offset] += out->grad->ptr[out_offset];
        }
      }
    } else {
      if (a->requires_grad) {
        int i = 0;
        for (; i + 7 < size; i += 8) {
          __m256 a_grad = _mm256_loadu_ps(a->grad->ptr + i);
          __m256 dout = _mm256_loadu_ps(out->grad->ptr + i);
          __m256 da = _mm256_add_ps(a_grad, dout);
          _mm256_storeu_ps(a->grad->ptr + i, da);
        }

        for (; i < size; ++i) {
          a->grad->ptr[i] += out->grad->ptr[i];
        }
      }
    }
  }
}

void sub_grad_op(Tensor *out, Tensor **prev, int n_prev, void *extras) {
  int size = numel(out->shape, out->ndim);
  int ndim = out->ndim;
  int *shape = out->shape;

  if (n_prev == 2) {
    Tensor *a = prev[0];
    Tensor *b = prev[1];

    if (!is_contiguous(a) || !is_contiguous(b) || !is_contiguous(out)) {
      if (a->requires_grad) {
        int *a_strides = a->strides;
        int *out_strides = out->strides;
        for (int linear = 0; linear < size; ++linear) {
          int idx = linear;
          int a_offset = 0, out_offset = 0;

          for (int d = ndim - 1; d >= 0; --d) {
            int coord = idx % shape[d];
            idx /= shape[d];

            a_offset += coord * a_strides[d];
            out_offset += coord * out_strides[d];
          }
          a->grad->ptr[a_offset] += out->grad->ptr[out_offset];
        }
      }

      if (b->requires_grad) {
        int *b_strides = b->strides;
        int *out_strides = out->strides;
        for (int linear = 0; linear < size; ++linear) {
          int idx = linear;
          int b_offset = 0, out_offset = 0;

          for (int d = ndim - 1; d >= 0; --d) {
            int coord = idx % shape[d];
            idx /= shape[d];

            b_offset += coord * b_strides[d];
            out_offset += coord * out_strides[d];
          }
          b->grad->ptr[b_offset] -= out->grad->ptr[out_offset];
        }
      }
    } else {
      if (a->requires_grad) {
        int i = 0;
        for (; i + 7 < size; i += 8) {
          __m256 a_grad = _mm256_loadu_ps(a->grad->ptr + i);
          __m256 dout = _mm256_loadu_ps(out->grad->ptr + i);
          __m256 da = _mm256_add_ps(a_grad, dout);
          _mm256_storeu_ps(a->grad->ptr + i, da);
        }

        for (; i < size; ++i) {
          a->grad->ptr[i] += out->grad->ptr[i];
        }
      }

      if (b->requires_grad) {
        int i = 0;
        for (; i + 7 < size; i += 8) {
          __m256 b_grad = _mm256_loadu_ps(b->grad->ptr + i);
          __m256 dout = _mm256_loadu_ps(out->grad->ptr + i);
          __m256 db = _mm256_sub_ps(b_grad, dout);
          _mm256_storeu_ps(b->grad->ptr + i, db);
        }

        for (; i < size; ++i) {
          b->grad->ptr[i] -= out->grad->ptr[i];
        }
      }
    }
  } else if (n_prev == 1 && extras != NULL) {
    Tensor *a = prev[0];
    float b = *((float *)extras);

    if (!is_contiguous(a) || !is_contiguous(out)) {
      if (a->requires_grad) {
        int *a_strides = a->strides;
        int *out_strides = out->strides;
        for (int linear = 0; linear < size; ++linear) {
          int idx = linear;
          int a_offset = 0, out_offset = 0;

          for (int d = ndim - 1; d >= 0; --d) {
            int coord = idx % shape[d];
            idx /= shape[d];

            a_offset += coord * a_strides[d];
            out_offset += coord * out_strides[d];
          }
          a->grad->ptr[a_offset] += out->grad->ptr[out_offset];
        }
      }
    } else {
      if (a->requires_grad) {
        int i = 0;
        for (; i + 7 < size; i += 8) {
          __m256 a_grad = _mm256_loadu_ps(a->grad->ptr + i);
          __m256 dout = _mm256_loadu_ps(out->grad->ptr + i);
          __m256 da = _mm256_add_ps(a_grad, dout);
          _mm256_storeu_ps(a->grad->ptr + i, da);
        }

        for (; i < size; ++i) {
          a->grad->ptr[i] += out->grad->ptr[i];
        }
      }
    }
  }
}

<<<<<<< HEAD
/**
 * @brief Backward pass for reverse subtraction (scalar - tensor).
 *
 * Computes gradients when the forward op was `b - a` (scalar minus tensor).
 *
 * @param out      Output tensor whose gradient is being propagated.
 * @param prev     Array containing the single tensor input.
 * @param n_prev   Should always be 1 for rsub.
 * @param extras   Pointer to scalar value `b` used in forward pass.
 *
 * @effects Subtracts `out->grad->ptr` from `a->grad->ptr`.
 */
=======
>>>>>>> 7d8780de
void rsub_grad_op(Tensor *out, Tensor **prev, int n_prev, void *extras) {
  Tensor *a = prev[0];
  float b = *((float *)extras);

  int size = numel(out->shape, out->ndim);
  int ndim = out->ndim;
  int *shape = out->shape;

  if (a->requires_grad) {
    if (!is_contiguous(a) || !is_contiguous(out)) {
      int *a_strides = a->strides;
      int *out_strides = out->strides;
      for (int linear = 0; linear < size; ++linear) {
        int idx = linear;
        int a_offset = 0, out_offset = 0;

        for (int d = ndim - 1; d >= 0; --d) {
          int coord = idx % shape[d];
          idx /= shape[d];

          a_offset += coord * a_strides[d];
          out_offset += coord * out_strides[d];
        }
        a->grad->ptr[a_offset] -= out->grad->ptr[out_offset];
      }
    } else {
      int i = 0;
      for (; i + 7 < size; i += 8) {
        __m256 a_grad = _mm256_loadu_ps(a->grad->ptr + i);
        __m256 dout = _mm256_loadu_ps(out->grad->ptr + i);
        __m256 da = _mm256_sub_ps(a_grad, dout);
        _mm256_storeu_ps(a->grad->ptr + i, da);
      }

      for (; i < size; ++i) {
        a->grad->ptr[i] -= out->grad->ptr[i];
      }
    }
  }
}

void mul_grad_op(Tensor *out, Tensor **prev, int n_prev, void *extras) {
  int size = numel(out->shape, out->ndim);
  int ndim = out->ndim;
  int *shape = out->shape;

  if (n_prev == 2) {
    Tensor *a = prev[0];
    Tensor *b = prev[1];

    if (!is_contiguous(a) || !is_contiguous(b) || !is_contiguous(out)) {
      if (a->requires_grad) {
        int *a_strides = a->strides;
        int *b_strides = b->strides;
        int *out_strides = out->strides;
        for (int linear = 0; linear < size; ++linear) {
          int idx = linear;
          int a_offset = 0, b_offset = 0, out_offset = 0;

          for (int d = ndim - 1; d >= 0; --d) {
            int coord = idx % shape[d];
            idx /= shape[d];

            a_offset += coord * a_strides[d];
            b_offset += coord * b_strides[d];
            out_offset += coord * out_strides[d];
          }
          a->grad->ptr[a_offset] += out->grad->ptr[out_offset] * b->data->ptr[b_offset];
        }
      }

      if (b->requires_grad) {
        int *a_strides = a->strides;
        int *b_strides = b->strides;
        int *out_strides = out->strides;
        for (int linear = 0; linear < size; ++linear) {
          int idx = linear;
          int a_offset = 0, b_offset = 0, out_offset = 0;

          for (int d = ndim - 1; d >= 0; --d) {
            int coord = idx % shape[d];
            idx /= shape[d];

            a_offset += coord * a_strides[d];
            b_offset += coord * b_strides[d];
            out_offset += coord * out_strides[d];
          }
          b->grad->ptr[b_offset] += out->grad->ptr[out_offset] * a->data->ptr[a_offset];
        }
      }
    } else {
      if (a->requires_grad) {
        int i = 0;
        for (; i + 7 < size; i += 8) {
          __m256 a_grad = _mm256_loadu_ps(a->grad->ptr + i);
          __m256 b_data = _mm256_loadu_ps(b->data->ptr + i);
          __m256 dout = _mm256_loadu_ps(out->grad->ptr + i);
          __m256 da = _mm256_fmadd_ps(b_data, dout, a_grad);
          _mm256_storeu_ps(a->grad->ptr + i, da);
        }

        for (; i < size; ++i) {
          a->grad->ptr[i] += out->grad->ptr[i] * b->data->ptr[i];
        }
      }

      if (b->requires_grad) {
        int i = 0;
        for (; i + 7 < size; i += 8) {
          __m256 b_grad = _mm256_loadu_ps(b->grad->ptr + i);
          __m256 a_data = _mm256_loadu_ps(a->data->ptr + i);
          __m256 dout = _mm256_loadu_ps(out->grad->ptr + i);
          __m256 db = _mm256_fmadd_ps(a_data, dout, b_grad);
          _mm256_storeu_ps(b->grad->ptr + i, db);
        }

        for (; i < size; ++i) {
          b->grad->ptr[i] += out->grad->ptr[i] * a->data->ptr[i];
        }
      }
    }
  } else if (n_prev == 1 && extras != NULL) {
    Tensor *a = prev[0];
    float b = *((float *)extras);

    if (!is_contiguous(a) || !is_contiguous(out)) {
      if (a->requires_grad) {
        int *a_strides = a->strides;
        int *out_strides = out->strides;
        for (int linear = 0; linear < size; ++linear) {
          int idx = linear;
          int a_offset = 0, out_offset = 0;

          for (int d = ndim - 1; d >= 0; --d) {
            int coord = idx % shape[d];
            idx /= shape[d];

            a_offset += coord * a_strides[d];
            out_offset += coord * out_strides[d];
          }
          a->grad->ptr[a_offset] += out->grad->ptr[out_offset] * b;
        }
      }
    } else {
      if (a->requires_grad) {
        int i = 0;
        __m256 scalar = _mm256_set1_ps(b);
        for (; i + 7 < size; i += 8) {
          __m256 a_grad = _mm256_loadu_ps(a->grad->ptr + i);
          __m256 dout = _mm256_loadu_ps(out->grad->ptr + i);
          __m256 da = _mm256_fmadd_ps(scalar, dout, a_grad);
          _mm256_storeu_ps(a->grad->ptr + i, da);
        }

        for (; i < size; ++i) {
          a->grad->ptr[i] += out->grad->ptr[i] * b;
        }
      }
    }
  }
}

void pow_grad_op(Tensor *out, Tensor **prev, int n_prev, void *extras) {
  int size = numel(out->shape, out->ndim);
  int ndim = out->ndim;
  int *shape = out->shape;

  Tensor *a = prev[0];
  float b = *((float *)extras);

  if (!a->requires_grad)
    return;

  if (!is_contiguous(a) || !is_contiguous(out)) {
    // Non-contiguous fallback
    int *a_strides = a->strides;
    int *out_strides = out->strides;

    for (int linear = 0; linear < size; ++linear) {
      int idx = linear;
      int a_offset = 0, out_offset = 0;

      for (int d = ndim - 1; d >= 0; --d) {
        int coord = idx % shape[d];
        idx /= shape[d];
        a_offset += coord * a_strides[d];
        out_offset += coord * out_strides[d];
      }

      float x = a->data->ptr[a_offset];
      float grad_val = 0.0f;

      // numerical stability check
      if (!(x == 0.0f && (b - 1.0f) < 0.0f)) {
        grad_val = b * powf(x, b - 1.0f);
      }
      a->grad->ptr[a_offset] += out->grad->ptr[out_offset] * grad_val;
    }
  } else {
    int i = 0;
    __m256 scalar_b = _mm256_set1_ps(b);
    float c = b - 1.0f;
    __m256 scalar_bm1 = _mm256_set1_ps(c);
    __m256 zero = _mm256_setzero_ps();

    for (; i + 7 < size; i += 8) {
      __m256 x = _mm256_loadu_ps(a->data->ptr + i);
      __m256 dout = _mm256_loadu_ps(out->grad->ptr + i);
      __m256 agrad = _mm256_loadu_ps(a->grad->ptr + i);

      __m256 x_pow = Sleef_powf8_u10avx2(x, scalar_bm1);
      __m256 coeff = _mm256_mul_ps(scalar_b, x_pow);

      // mask problematic case: x==0 && (b-1)<0
      __m256 zero_mask = _mm256_cmp_ps(x, zero, _CMP_EQ_OQ);
      __m256 neg_exp_mask = _mm256_cmp_ps(scalar_bm1, zero, _CMP_LT_OQ);
      __m256 problem_mask = _mm256_and_ps(zero_mask, neg_exp_mask);
      coeff = _mm256_blendv_ps(coeff, zero, problem_mask);

      __m256 da = _mm256_fmadd_ps(dout, coeff, agrad);
      _mm256_storeu_ps(a->grad->ptr + i, da);
    }

    for (; i < size; ++i) {
      float x = a->data->ptr[i];
      float grad_val = 0.0f;

      if (!(x == 0.0f && (b - 1.0f) < 0.0f)) {
        grad_val = b * powf(x, c);
      }
      a->grad->ptr[i] += out->grad->ptr[i] * grad_val;
    }
  }
}

void div_grad_op(Tensor *out, Tensor **prev, int n_prev, void *extras) {
  int size = numel(out->shape, out->ndim);
  int ndim = out->ndim;
  int *shape = out->shape;

  if (n_prev == 2) {
    Tensor *a = prev[0];
    Tensor *b = prev[1];

    if (!is_contiguous(a) || !is_contiguous(b) || !is_contiguous(out)) {
      if (a->requires_grad) {
        int *a_strides = a->strides;
        int *b_strides = b->strides;
        int *out_strides = out->strides;
        for (int linear = 0; linear < size; ++linear) {
          int idx = linear;
          int a_offset = 0, b_offset = 0, out_offset = 0;

          for (int d = ndim - 1; d >= 0; --d) {
            int coord = idx % shape[d];
            idx /= shape[d];

            a_offset += coord * a_strides[d];
            b_offset += coord * b_strides[d];
            out_offset += coord * out_strides[d];
          }
          a->grad->ptr[a_offset] += out->grad->ptr[out_offset] / b->data->ptr[b_offset];
        }
      }

      if (b->requires_grad) {
        int *a_strides = a->strides;
        int *b_strides = b->strides;
        int *out_strides = out->strides;
        for (int linear = 0; linear < size; ++linear) {
          int idx = linear;
          int a_offset = 0, b_offset = 0, out_offset = 0;

          for (int d = ndim - 1; d >= 0; --d) {
            int coord = idx % shape[d];
            idx /= shape[d];

            a_offset += coord * a_strides[d];
            b_offset += coord * b_strides[d];
            out_offset += coord * out_strides[d];
          }
          b->grad->ptr[b_offset] -= out->grad->ptr[out_offset] * a->data->ptr[a_offset] /
                               (b->data->ptr[b_offset] * b->data->ptr[b_offset]);
        }
      }
    } else {
      if (a->requires_grad) {
        int i = 0;
        for (; i + 7 < size; i += 8) {
          __m256 a_grad = _mm256_loadu_ps(a->grad->ptr + i);
          __m256 b_data = _mm256_loadu_ps(b->data->ptr + i);
          __m256 dout = _mm256_loadu_ps(out->grad->ptr + i);
          __m256 da = _mm256_fmadd_ps(_mm256_div_ps(dout, b_data),
                                      _mm256_set1_ps(1.0f), a_grad);
          _mm256_storeu_ps(a->grad->ptr + i, da);
        }

        for (; i < size; ++i) {
          a->grad->ptr[i] += out->grad->ptr[i] / b->data->ptr[i];
        }
      }

      if (b->requires_grad) {
        int i = 0;
        for (; i + 7 < size; i += 8) {
          __m256 b_grad = _mm256_loadu_ps(b->grad->ptr + i);
          __m256 a_data = _mm256_loadu_ps(a->data->ptr + i);
          __m256 b_data = _mm256_loadu_ps(b->data->ptr + i);
          __m256 dout = _mm256_loadu_ps(out->grad->ptr + i);
          __m256 b_squared = _mm256_mul_ps(b_data, b_data);
          __m256 db =
              _mm256_fnmadd_ps(_mm256_div_ps(a_data, b_squared), dout, b_grad);
          _mm256_storeu_ps(b->grad->ptr + i, db);
        }

        for (; i < size; ++i) {
          b->grad->ptr[i] -= out->grad->ptr[i] * a->data->ptr[i] / (b->data->ptr[i] * b->data->ptr[i]);
        }
      }
    }
  } else if (n_prev == 1 && extras != NULL) {
    Tensor *a = prev[0];
    float b = *((float *)extras);

    if (!is_contiguous(a) || !is_contiguous(out)) {
      if (a->requires_grad) {
        int *a_strides = a->strides;
        int *out_strides = out->strides;
        for (int linear = 0; linear < size; ++linear) {
          int idx = linear;
          int a_offset = 0, out_offset = 0;

          for (int d = ndim - 1; d >= 0; --d) {
            int coord = idx % shape[d];
            idx /= shape[d];

            a_offset += coord * a_strides[d];
            out_offset += coord * out_strides[d];
          }
          a->grad->ptr[a_offset] += out->grad->ptr[out_offset] / b;
        }
      }
    } else {
      if (a->requires_grad) {
        int i = 0;
        __m256 inv_b = _mm256_set1_ps(1.0f / b);
        for (; i + 7 < size; i += 8) {
          __m256 a_grad = _mm256_loadu_ps(a->grad->ptr + i);
          __m256 dout = _mm256_loadu_ps(out->grad->ptr + i);
          __m256 da = _mm256_fmadd_ps(dout, inv_b, a_grad);
          _mm256_storeu_ps(a->grad->ptr + i, da);
        }

        for (; i < size; ++i) {
          a->grad->ptr[i] += out->grad->ptr[i] / b;
        }
      }
    }
  }
}

void rdiv_grad_op(Tensor *out, Tensor **prev, int n_prev, void *extras) {
  Tensor *a = prev[0];
  float b = *((float *)extras);

  int size = numel(out->shape, out->ndim);
  int ndim = out->ndim;
  int *shape = out->shape;

  if (a->requires_grad) {
    if (!is_contiguous(a) || !is_contiguous(out)) {
      int *a_strides = a->strides;
      int *out_strides = out->strides;
      for (int linear = 0; linear < size; ++linear) {
        int idx = linear;
        int a_offset = 0, out_offset = 0;

        for (int d = ndim - 1; d >= 0; --d) {
          int coord = idx % shape[d];
          idx /= shape[d];

          a_offset += coord * a_strides[d];
          out_offset += coord * out_strides[d];
        }
        a->grad->ptr[a_offset] += out->grad->ptr[out_offset] * (-b) /
                             (a->data->ptr[a_offset] * a->data->ptr[a_offset]);
      }
    } else {
      int i = 0;
      __m256 neg_b = _mm256_set1_ps(-b);
      for (; i + 7 < size; i += 8) {
        __m256 a_grad = _mm256_loadu_ps(a->grad->ptr + i);
        __m256 a_data = _mm256_loadu_ps(a->data->ptr + i);
        __m256 dout = _mm256_loadu_ps(out->grad->ptr + i);
        __m256 a_squared = _mm256_mul_ps(a_data, a_data);
        __m256 da =
            _mm256_fmadd_ps(_mm256_div_ps(neg_b, a_squared), dout, a_grad);
        _mm256_storeu_ps(a->grad->ptr + i, da);
      }

      for (; i < size; ++i) {
        a->grad->ptr[i] += out->grad->ptr[i] * (-b) / (a->data->ptr[i] * a->data->ptr[i]);
      }
    }
  }
}

void matmul_grad_op(Tensor *out, Tensor **prev, int n_prev, void *extras) {
  Tensor *a = prev[0];
  Tensor *b = prev[1];

  int N = a->shape[a->ndim - 2];
  int K = a->shape[a->ndim - 1];
  int M = b->shape[b->ndim - 1];

  int a_strides = a->strides[a->ndim - 2];
  int a_k_strides = a->strides[a->ndim - 1];
  int b_strides = b->strides[b->ndim - 2];
  int b_m_strides = b->strides[b->ndim - 1];
  int out_strides = out->strides[out->ndim - 2];
  int out_m_strides = out->strides[out->ndim - 1];

  if (a->requires_grad) {
    int batch_nums = get_num_batches(a->shape, a->ndim);

    for (int batch_idx = 0; batch_idx < batch_nums; ++batch_idx) {
      for (int i = 0; i < N; ++i) {
        for (int j = 0; j < K; ++j) {
          float sum = 0.0f;
          for (int m = 0; m < M; ++m) {
            sum += out->grad->ptr[batch_idx * out_strides * M + i * out_strides +
                             m * out_m_strides] *
                   b->data->ptr[batch_idx * b_strides * M + j * b_strides +
                           m * b_m_strides];
          }
          a->grad->ptr[batch_idx * a_strides * K + i * a_strides +
                  j * a_k_strides] += sum;
        }
      }
    }
  }

  if (b->requires_grad) {
    int batch_nums = get_num_batches(b->shape, b->ndim);

    for (int batch_idx = 0; batch_idx < batch_nums; ++batch_idx) {
      for (int i = 0; i < K; ++i) {
        for (int j = 0; j < M; ++j) {
          float sum = 0.0f;
          for (int n = 0; n < N; ++n) {
            sum += a->data->ptr[batch_idx * a_strides * K + n * a_strides +
                           i * a_k_strides] *
                   out->grad->ptr[batch_idx * out_strides * M + n * out_strides +
                             j * out_m_strides];
          }
          b->grad->ptr[batch_idx * b_strides * M + i * b_strides +
                  j * b_m_strides] += sum;
        }
      }
    }
  }
}

typedef struct {
  int padding;
  int H_in;
  int W_in;
  int Kh;
  int Kw;
  int Sh;
  int Sw;
  int Hout;
  int Wout;
} BackwardConvExtras;

void conv2d_grad_op(Tensor *out, Tensor **prev, int n_prev, void *extras) {
  Tensor *in = prev[0];
  Tensor *kernel = prev[1];

  BackwardConvExtras *conv_extras = (BackwardConvExtras *)extras;

  int N = in->shape[0];
  int Cin = in->shape[1];
  int Hin = conv_extras->H_in;
  int Win = conv_extras->W_in;
  int Cout = out->shape[1];
  int Kh = conv_extras->Kh;
  int Kw = conv_extras->Kw;
  int Sh = conv_extras->Sh;
  int Sw = conv_extras->Sw;
  int Hout = conv_extras->Hout;
  int Wout = conv_extras->Wout;
  int padding = conv_extras->padding;

  const int TILE_H = 16;
  const int TILE_W = 16;

  if (kernel->requires_grad) {
    for (int n = 0; n < N; ++n) {
      for (int oh_start = 0; oh_start < Hout; oh_start += TILE_H) {
        int oh_end = (oh_start + TILE_H > Hout) ? Hout : oh_start + TILE_H;

        for (int ow_start = 0; ow_start < Wout; ow_start += TILE_W) {
          int ow_end = (ow_start + TILE_W > Wout) ? Wout : ow_start + TILE_W;

          for (int kh = 0; kh < Kh; ++kh) {
            for (int kw = 0; kw < Kw; ++kw) {
              for (int oh = oh_start; oh < oh_end; ++oh) {
                for (int ow = ow_start; ow < ow_end; ++ow) {
                  int ih = oh * Sh - padding + kh;
                  int iw = ow * Sw - padding + kw;

                  if (ih >= 0 && ih < Hin && iw >= 0 && iw < Win) {
                    for (int cout = 0; cout < Cout; ++cout) {
                      float out_grad_val =
                          out->grad->ptr[n * Cout * Hout * Wout +
                                    cout * Hout * Wout + oh * Wout + ow];

                      for (int cin = 0; cin < Cin; ++cin) {
                        int in_idx = n * Cin * Hin * Win + cin * Hin * Win +
                                     ih * Win + iw;
                        int kernel_grad_idx =
                            cout * Cin * Kh * Kw + cin * Kh * Kw + kh * Kw + kw;

                        kernel->grad->ptr[kernel_grad_idx] +=
                            in->data->ptr[in_idx] * out_grad_val;
                      }
                    }
                  }
                }
              }
            }
          }
        }
      }
    }
  }

  if (in->requires_grad) {
    for (int n = 0; n < N; ++n) {
      for (int cout = 0; cout < Cout; ++cout) {
        for (int kh = 0; kh < Kh; ++kh) {
          for (int kw = 0; kw < Kw; ++kw) {
            for (int oh_start = 0; oh_start < Hout; oh_start += TILE_H) {
              int oh_end =
                  (oh_start + TILE_H > Hout) ? Hout : oh_start + TILE_H;

              for (int ow_start = 0; ow_start < Wout; ow_start += TILE_W) {
                int ow_end =
                    (ow_start + TILE_W > Wout) ? Wout : ow_start + TILE_W;

                for (int oh = oh_start; oh < oh_end; ++oh) {
                  for (int ow = ow_start; ow < ow_end; ++ow) {
                    int ih = oh * Sh - padding + kh;
                    int iw = ow * Sw - padding + kw;

                    if (ih >= 0 && ih < Hin && iw >= 0 && iw < Win) {
                      float out_grad_val =
                          out->grad->ptr[n * Cout * Hout * Wout +
                                    cout * Hout * Wout + oh * Wout + ow];

                      for (int cin = 0; cin < Cin; ++cin) {
                        int kernel_idx =
                            cout * Cin * Kh * Kw + cin * Kh * Kw + kh * Kw + kw;
                        int in_grad_idx = n * Cin * Hin * Win +
                                          cin * Hin * Win + ih * Win + iw;

                        in->grad->ptr[in_grad_idx] +=
                            kernel->data->ptr[kernel_idx] * out_grad_val;
                      }
                    }
                  }
                }
              }
            }
          }
        }
      }
    }
  }
}

void dot_grad_op(Tensor *out, Tensor **prev, int n_prev, void *extras) {
  Tensor *a = prev[0];
  Tensor *b = prev[1];

  int size = numel(a->shape, a->ndim);
  float dout = out->grad->ptr[0];

  if (!is_contiguous(a) || !is_contiguous(b)) {
    if (a->requires_grad) {
      int *a_strides = a->strides;
      int *b_strides = b->strides;
      for (int linear = 0; linear < size; ++linear) {
        int idx = linear;
        int a_offset = 0, b_offset = 0;

        for (int d = a->ndim - 1; d >= 0; --d) {
          int coord = idx % a->shape[d];
          idx /= a->shape[d];

          a_offset += coord * a_strides[d];
          b_offset += coord * b_strides[d];
        }
        a->grad->ptr[a_offset] += dout * b->data->ptr[b_offset];
      }
    }

    if (b->requires_grad) {
      int *a_strides = a->strides;
      int *b_strides = b->strides;
      for (int linear = 0; linear < size; ++linear) {
        int idx = linear;
        int a_offset = 0, b_offset = 0;

        for (int d = a->ndim - 1; d >= 0; --d) {
          int coord = idx % a->shape[d];
          idx /= a->shape[d];

          a_offset += coord * a_strides[d];
          b_offset += coord * b_strides[d];
        }
        b->grad->ptr[b_offset] += dout * a->data->ptr[a_offset];
      }
    }
  } else {
    if (a->requires_grad) {
      int i = 0;
      __m256 dout_vec = _mm256_set1_ps(dout);
      for (; i + 7 < size; i += 8) {
        __m256 a_grad = _mm256_loadu_ps(a->grad->ptr + i);
        __m256 b_data = _mm256_loadu_ps(b->data->ptr + i);
        __m256 da = _mm256_fmadd_ps(dout_vec, b_data, a_grad);
        _mm256_storeu_ps(a->grad->ptr + i, da);
      }

      for (; i < size; ++i) {
        a->grad->ptr[i] += dout * b->data->ptr[i];
      }
    }

    if (b->requires_grad) {
      int i = 0;
      __m256 dout_vec = _mm256_set1_ps(dout);
      for (; i + 7 < size; i += 8) {
        __m256 b_grad = _mm256_loadu_ps(b->grad->ptr + i);
        __m256 a_data = _mm256_loadu_ps(a->data->ptr + i);
        __m256 db = _mm256_fmadd_ps(dout_vec, a_data, b_grad);
        _mm256_storeu_ps(b->grad->ptr + i, db);
      }

      for (; i < size; ++i) {
        b->grad->ptr[i] += dout * a->data->ptr[i];
      }
    }
  }
}<|MERGE_RESOLUTION|>--- conflicted
+++ resolved
@@ -249,21 +249,6 @@
   }
 }
 
-<<<<<<< HEAD
-/**
- * @brief Backward pass for reverse subtraction (scalar - tensor).
- *
- * Computes gradients when the forward op was `b - a` (scalar minus tensor).
- *
- * @param out      Output tensor whose gradient is being propagated.
- * @param prev     Array containing the single tensor input.
- * @param n_prev   Should always be 1 for rsub.
- * @param extras   Pointer to scalar value `b` used in forward pass.
- *
- * @effects Subtracts `out->grad->ptr` from `a->grad->ptr`.
- */
-=======
->>>>>>> 7d8780de
 void rsub_grad_op(Tensor *out, Tensor **prev, int n_prev, void *extras) {
   Tensor *a = prev[0];
   float b = *((float *)extras);
