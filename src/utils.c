#include "utils.h"

int get_num_batches(const int *shape, int ndim) {
  int batch_nums = 1;
  for (int i = 0; i < ndim - 2; ++i) {
    batch_nums *= shape[i];
  }

  return batch_nums;
}
<<<<<<< HEAD
=======

void im2row(const float *im, float *row, int N, int C, int H, int W, int Kh,
            int Kw, int Sh, int Sw, int Hout, int Wout, int padding) {
  for (int n = 0; n < N; ++n) {
    for (int oh = 0; oh < Hout; ++oh) {
      for (int ow = 0; ow < Wout; ++ow) {
        int row_start_idx =
            n * Hout * Wout * C * Kh * Kw + (oh * Wout + ow) * C * Kh * Kw;

        int col_offset = 0;
        for (int c = 0; c < C; ++c) {
          for (int kh = 0; kh < Kh; ++kh) {
            for (int kw = 0; kw < Kw; ++kw) {
              int im_h = oh * Sh + kh - padding;
              int im_w = ow * Sw + kw - padding;

              if (im_h >= 0 && im_h < H && im_w >= 0 && im_w < W) {
                int im_index = n * C * H * W + c * H * W + im_h * W + im_w;
                row[row_start_idx + col_offset] = im[im_index];
              } else {
                row[row_start_idx + col_offset] = 0.0f;
              }
              ++col_offset;
            }
          }
        }
      }
    }
  }
}

void col2im(const float *col, float *im, int N, int C, int H, int W, int Kh,
            int Kw, int Sh, int Sw, int Hout, int Wout, int padding) {
  // Initialize im to zeros
  for (int i = 0; i < N * C * H * W; ++i) {
    im[i] = 0.0f;
  }

  for (int n = 0; n < N; ++n) {
    for (int oh = 0; oh < Hout; ++oh) {
      for (int ow = 0; ow < Wout; ++ow) {
        int col_start_idx =
            n * Hout * Wout * C * Kh * Kw + (oh * Wout + ow) * C * Kh * Kw;

        int col_offset = 0;
        for (int c = 0; c < C; ++c) {
          for (int kh = 0; kh < Kh; ++kh) {
            for (int kw = 0; kw < Kw; ++kw) {
              int im_h = oh * Sh + kh - padding;
              int im_w = ow * Sw + kw - padding;

              if (im_h >= 0 && im_h < H && im_w >= 0 && im_w < W) {
                int im_index = n * C * H * W + c * H * W + im_h * W + im_w;
                im[im_index] += col[col_start_idx + col_offset];
              }
              ++col_offset;
            }
          }
        }
      }
    }
  }
}
>>>>>>> 02e792d4
<|MERGE_RESOLUTION|>--- conflicted
+++ resolved
@@ -7,70 +7,4 @@
   }
 
   return batch_nums;
-}
-<<<<<<< HEAD
-=======
-
-void im2row(const float *im, float *row, int N, int C, int H, int W, int Kh,
-            int Kw, int Sh, int Sw, int Hout, int Wout, int padding) {
-  for (int n = 0; n < N; ++n) {
-    for (int oh = 0; oh < Hout; ++oh) {
-      for (int ow = 0; ow < Wout; ++ow) {
-        int row_start_idx =
-            n * Hout * Wout * C * Kh * Kw + (oh * Wout + ow) * C * Kh * Kw;
-
-        int col_offset = 0;
-        for (int c = 0; c < C; ++c) {
-          for (int kh = 0; kh < Kh; ++kh) {
-            for (int kw = 0; kw < Kw; ++kw) {
-              int im_h = oh * Sh + kh - padding;
-              int im_w = ow * Sw + kw - padding;
-
-              if (im_h >= 0 && im_h < H && im_w >= 0 && im_w < W) {
-                int im_index = n * C * H * W + c * H * W + im_h * W + im_w;
-                row[row_start_idx + col_offset] = im[im_index];
-              } else {
-                row[row_start_idx + col_offset] = 0.0f;
-              }
-              ++col_offset;
-            }
-          }
-        }
-      }
-    }
-  }
-}
-
-void col2im(const float *col, float *im, int N, int C, int H, int W, int Kh,
-            int Kw, int Sh, int Sw, int Hout, int Wout, int padding) {
-  // Initialize im to zeros
-  for (int i = 0; i < N * C * H * W; ++i) {
-    im[i] = 0.0f;
-  }
-
-  for (int n = 0; n < N; ++n) {
-    for (int oh = 0; oh < Hout; ++oh) {
-      for (int ow = 0; ow < Wout; ++ow) {
-        int col_start_idx =
-            n * Hout * Wout * C * Kh * Kw + (oh * Wout + ow) * C * Kh * Kw;
-
-        int col_offset = 0;
-        for (int c = 0; c < C; ++c) {
-          for (int kh = 0; kh < Kh; ++kh) {
-            for (int kw = 0; kw < Kw; ++kw) {
-              int im_h = oh * Sh + kh - padding;
-              int im_w = ow * Sw + kw - padding;
-
-              if (im_h >= 0 && im_h < H && im_w >= 0 && im_w < W) {
-                int im_index = n * C * H * W + c * H * W + im_h * W + im_w;
-                im[im_index] += col[col_start_idx + col_offset];
-              }
-              ++col_offset;
-            }
-          }
-        }
-      }
-    }
-  }
-}
->>>>>>> 02e792d4
+}