--- conflicted
+++ resolved
@@ -7,7 +7,6 @@
   }
 
   return batch_nums;
-<<<<<<< HEAD
 }
 
 int get_flat_index(const Tensor *t, const int *indices) {
@@ -16,7 +15,4 @@
     flat_index += indices[i] * t->strides[i];
   }
   return flat_index;
-}
-=======
-}
->>>>>>> 8248c30c
+}