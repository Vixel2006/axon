#pragma once

#ifndef TENSOR_H
#define TENSOR_H

#include <vector>
#include <memory>
#include "device.h"
#include "dtype.h"
#include "indexing.h"
#include <pybind11/pybind11.h>

namespace py = pybind11;

class Tensor
{
public:
    Tensor(const std::vector<__int64_t> &shape, DType dtype, const std::string &device_str = "cpu", bool requires_grad = false);
    Tensor(const std::vector<__int64_t> &shape, const std::vector<__int64_t> &strides, DType dtype, Device device, std::shared_ptr<void> data_ptr, __int64_t offset, bool requires_grad, std::shared_ptr<void> grad);
    Tensor(const py::list &data, DType dtype = DType::float32, const std::string &device_str = "cpu", bool requires_grad = false);

    void *raw_ptr() const;

    ~Tensor();

    Tensor(const Tensor &other) = default;
    Tensor &operator=(const Tensor &other) = default;

    Tensor(Tensor &&other) noexcept = default;
    Tensor &operator=(Tensor &&other) noexcept = default;

    py::list data() const;
    const std::vector<__int64_t> &shape() const { return shape_; }
    const std::vector<__int64_t> &strides() const { return strides_; }
    DType dtype() const { return dtype_; }
    Device device() const { return device_; }
    std::shared_ptr<void> data_ptr() const { return data_ptr_; }
    bool requires_grad() const { return requires_grad_; }
    std::shared_ptr<void> grad() const { return grad_; }
<<<<<<< HEAD
    size_t ndim() const { return shape_.size(); }
    
=======
    __int64_t offset() const { return offset_; }
    size_t ndim() const { return shape_.size(); }
>>>>>>> 3ab62565
    
    void set_data_ptr(std::shared_ptr<void> data) { data_ptr_ = data; }

    size_t numel() const;
    bool is_contiguous() const;

    void fill_helper(py::list &output, size_t depth, std::vector<size_t> &indices) const;
    void fill(py::list &output) const;

    void fill_ptr_helper(const py::list &list, size_t depth, std::vector<size_t> &indices);
    void fill_ptr(const py::list &output);

    Tensor get_item(const std::vector<std::shared_ptr<IndexStrategy>> &strategies) const;

    Tensor view(std::vector<__int64_t> &new_shape) const;
    Tensor squeeze(int dim);
    Tensor unsqueeze(int dim);
    Tensor permute(const std::vector<int> &order);
    Tensor transpose(int n, int m) const;
    Tensor expand(const std::vector<__int64_t> &new_shape) const;
    Tensor broadcast(const std::vector<__int64_t> &new_shape) const;
    Tensor flatten(int start, int end) const;

    template <typename T>
    void flatten_list(const py::list &data, T *ptr);
    void get_shape(const py::list &data, std::vector<__int64_t> &shape, size_t depth);

    Tensor add(const Tensor& other) const;
    Tensor sub(const Tensor& other) const;
    Tensor mul(float b) const;
    Tensor matmul(const Tensor& other) const;
private:
    std::shared_ptr<void> data_ptr_;
    std::vector<__int64_t> shape_;
    std::vector<__int64_t> strides_;
    DType dtype_;
    Device device_;
    __int64_t offset_;
    bool requires_grad_;
    std::shared_ptr<void> grad_;
};

#endif<|MERGE_RESOLUTION|>--- conflicted
+++ resolved
@@ -37,13 +37,8 @@
     std::shared_ptr<void> data_ptr() const { return data_ptr_; }
     bool requires_grad() const { return requires_grad_; }
     std::shared_ptr<void> grad() const { return grad_; }
-<<<<<<< HEAD
-    size_t ndim() const { return shape_.size(); }
-    
-=======
     __int64_t offset() const { return offset_; }
     size_t ndim() const { return shape_.size(); }
->>>>>>> 3ab62565
     
     void set_data_ptr(std::shared_ptr<void> data) { data_ptr_ = data; }
 
